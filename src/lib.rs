use near_sdk::borsh::{self, BorshDeserialize, BorshSerialize};
use near_sdk::{
    json_types::U128, log, serde::Deserialize, serde::Serialize, serde_json, AccountId,
};
use serde_json::json;
<<<<<<< HEAD
#[allow(unused_imports)]
use serde::de::Unexpected::Option;
=======
>>>>>>> d7f9a1f7

pub const STANDARD: &str = "nep297";
pub const VERSION: &str = "1.0.0";
pub const EVENT_JSON_STR: &str = "EVENT_JSON:";

pub type EthAddress = [u8; 20];

#[derive(
    Default, BorshDeserialize, BorshSerialize, Debug, Clone, Serialize, Deserialize, PartialEq,
)]
pub struct Proof {
    pub log_index: u64,
    pub log_entry_data: Vec<u8>,
    pub receipt_index: u64,
    pub receipt_data: Vec<u8>,
    pub header_data: Vec<u8>,
    pub proof: Vec<Vec<u8>>,
}

#[derive(Serialize, Deserialize, Debug, Clone, PartialEq)]
#[serde(crate = "near_sdk::serde")]
pub struct TransferDataEthereum {
    pub token_near: AccountId,
    pub token_eth: EthAddress,
    pub amount: U128,
}

#[derive(Serialize, Deserialize, Debug, Clone, PartialEq)]
#[serde(crate = "near_sdk::serde")]
pub struct TransferDataNear {
    pub token: AccountId,
    pub amount: U128,
}

#[derive(Serialize, Deserialize, Debug, Clone, PartialEq)]
#[serde(crate = "near_sdk::serde")]
#[serde(tag = "event", content = "data")]
#[serde(rename_all = "snake_case")]
#[allow(clippy::enum_variant_names)]
#[allow(dead_code)]
pub enum Event {
    SpectreBridgeTransferEvent {
        nonce: U128,
        chain_id: u32,
        valid_till: u64,
        transfer: TransferDataEthereum,
        fee: TransferDataNear,
        recipient: EthAddress,
    },
    SpectreBridgeUnlockEvent {
        nonce: U128,
        account: AccountId,
    },
    SpectreBridgeDepositEvent {
        account: AccountId,
        token: AccountId,
        amount: U128,
    },
    SpectreBridgeEthProoverNotProofedEvent {
        nonce: U128,
        proof: Proof,
    },
}

#[allow(dead_code)]
pub fn get_eth_address(address: String) -> EthAddress {
    let data = hex::decode(address).expect("address should be a valid hex string.");
    assert_eq!(data.len(), 20, "address should be 20 bytes long");
    let mut result = [0u8; 20];
    result.copy_from_slice(&data);
    result
}

pub fn remove_prefix(event_str: &str) -> std::option::Option<serde_json::Value> {
    if let Some(value) = event_str.strip_prefix(EVENT_JSON_STR) {
        if let Ok(r) = serde_json::from_str::<serde_json::Value>(value) {
            return Some(r);
        }
    }
    None
}

impl Event {
    #[allow(dead_code)]
    pub fn emit(&self) {
        emit_event(&self);
    }
}

#[derive(Serialize, Deserialize, Debug)]
#[serde(crate = "near_sdk::serde")]
pub struct EventMessage {
    pub standard: String,
    pub version: String,
    pub event: serde_json::Value,
    pub data: serde_json::Value,
}

#[allow(dead_code)]
pub(crate) fn emit_event<T: ?Sized + Serialize>(data: &T) {
    let result = json!(data);
    let event_json = json!(EventMessage {
        standard: STANDARD.to_string(),
        version: VERSION.to_string(),
        event: result["event"].clone(),
        data: result["data"].clone()
    })
    .to_string();
    log!(format!("{}{}", EVENT_JSON_STR, event_json));
}

#[cfg(test)]
mod tests {
    use super::*;
    use near_sdk::{test_utils, AccountId};
    use assert_json_diff::assert_json_eq;

    fn alice() -> AccountId {
        AccountId::new_unchecked("alice".to_string())
    }

    fn token() -> AccountId {
        AccountId::new_unchecked("token".to_string())
    }

    fn get_eth_address() -> EthAddress {
        let address: String = "71C7656EC7ab88b098defB751B7401B5f6d8976F".to_string();
        super::get_eth_address(address)
    }

    #[test]
    fn nonce_event_test() {
        let nonce = U128(238);
        let token = token();
        let amount = U128(100);
        let validator_id = alice();
        let token_address = get_eth_address();
        Event::SpectreBridgeNonceEvent {
            nonce,
            account: validator_id,
            transfer: TransferDataEthereum {
                token_near: token,
                token_eth: token_address,
                amount,
            },
            recipient: token_address,
        }.emit();

        println!("{:?}", token_address);
        let log_data_str = &test_utils::get_logs()[0];
        let expected_result_str = r#"EVENT_JSON:{"standard":"nep297","version":"1.0.0","event":"spectre_bridge_nonce_event","data":{"nonce":"238","account":"alice","transfer":{"token_near":"token","token_eth":[113, 199, 101, 110, 199, 171, 136, 176, 152, 222, 251, 117, 27, 116, 1, 181, 246, 216, 151, 111],"amount":"100"},"recipient":[113,199,101,110,199,171,136,176,152,222,251,117,27,116,1,181,246,216,151,111]}}"#;

        let json1 = remove_prefix(log_data_str).unwrap();
        let json2 = remove_prefix(expected_result_str).unwrap();

        assert_json_eq!(json1, json2)
    }

    #[test]
    fn failed_event_test() {
        let nonce = U128(238);
        let validator_id = alice();
        Event::SpectreBridgeTransferFailedEvent {
            nonce,
            account: validator_id,
        }.emit();

        let log_data_str = &test_utils::get_logs()[0];
        let expected_result_str = r#"EVENT_JSON:{"standard":"nep297","version":"1.0.0","event":"spectre_bridge_transfer_failed_event","data":{"nonce":"238","account":"alice"}}"#;

        let json1 = remove_prefix(log_data_str).unwrap();
        let json2 = remove_prefix(expected_result_str).unwrap();

        assert_json_eq!(json1, json2)
    }

    #[test]
    fn transfer_event_test() {
        let nonce = U128(238);
        let validator_id = alice();
        let token_address = get_eth_address();
        let amount: u128 = 100;
        Event::SpectreBridgeTransferEvent {
            nonce,
            chain_id: 5,
            valid_till: 0,
            transfer: TransferDataEthereum {
                token_near: validator_id.clone(),
                token_eth: token_address,
                amount: U128(amount),
            },
            fee: TransferDataNear {
                token: validator_id,
                amount: U128(amount),
            },
            recipient: token_address,
        }
        .emit();

        let log_data_str = &test_utils::get_logs()[0];
        let expected_result_str = r#"EVENT_JSON:{"standard":"nep297","version":"1.0.0","event":"spectre_bridge_transfer_event","data":{"nonce":"238","chain_id":5,"valid_till":0,"transfer":{"token_near":"alice.near","token_eth": [113,199,101,110,199,171,136,176,152,222,251,117,27,116,1,181,246,216,151,111],"amount":"100"},"fee":{"token":"alice.near","amount":"100"},"recipient":[113,199,101,110,199,171,136,176,152,222,251,117,27,116,1,181,246,216,151,111]}}"#;

        let json1 = remove_prefix(log_data_str).unwrap();
        let json2 = remove_prefix(expected_result_str).unwrap();

        assert_json_eq!(json1, json2)
    }

    #[test]
    fn unlock_event_test() {
        let nonce = U128(238);
        let validator_id = alice();
        Event::SpectreBridgeUnlockEvent {
            nonce,
            account: validator_id,
        }
        .emit();

        let log_data_str = &test_utils::get_logs()[0];
        let expected_result_str = r#"EVENT_JSON:{"standard":"nep297","version":"1.0.0","event":"spectre_bridge_unlock_event","data":{"nonce":"238","account":"alice.near"}}"#;

        let json1 = remove_prefix(log_data_str).unwrap();
        let json2 = remove_prefix(expected_result_str).unwrap();

        assert_json_eq!(json1, json2)
    }
}<|MERGE_RESOLUTION|>--- conflicted
+++ resolved
@@ -3,11 +3,8 @@
     json_types::U128, log, serde::Deserialize, serde::Serialize, serde_json, AccountId,
 };
 use serde_json::json;
-<<<<<<< HEAD
 #[allow(unused_imports)]
 use serde::de::Unexpected::Option;
-=======
->>>>>>> d7f9a1f7
 
 pub const STANDARD: &str = "nep297";
 pub const VERSION: &str = "1.0.0";
