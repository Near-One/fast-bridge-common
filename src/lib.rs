--- conflicted
+++ resolved
@@ -2,15 +2,9 @@
 use near_sdk::{
     json_types::U128, log, serde::Deserialize, serde::Serialize, serde_json, AccountId,
 };
-<<<<<<< HEAD
 use serde_json::json;
 #[allow(unused_imports)]
 use serde::de::Unexpected::Option;
-=======
-
-use serde_json::json;
-
->>>>>>> ec59e751
 
 pub const STANDARD: &str = "nep297";
 pub const VERSION: &str = "1.0.0";
@@ -123,7 +117,6 @@
 #[cfg(test)]
 mod tests {
     use super::*;
-<<<<<<< HEAD
     use near_sdk::{test_utils, AccountId};
     use assert_json_diff::assert_json_eq;
 
@@ -134,10 +127,6 @@
     fn token() -> AccountId {
         AccountId::new_unchecked("token".to_string())
     }
-=======
-    use assert_json_diff::assert_json_eq;
-    use near_sdk::{test_utils, test_utils::test_env::alice};
->>>>>>> ec59e751
 
     fn get_eth_address() -> EthAddress {
         let address: String = "71C7656EC7ab88b098defB751B7401B5f6d8976F".to_string();
@@ -145,7 +134,6 @@
     }
 
     #[test]
-<<<<<<< HEAD
     fn nonce_event_test() {
         let nonce = U128(238);
         let token = token();
@@ -192,8 +180,6 @@
     }
 
     #[test]
-=======
->>>>>>> ec59e751
     fn transfer_event_test() {
         let nonce = U128(238);
         let validator_id = alice();
